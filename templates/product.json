--- conflicted
+++ resolved
@@ -874,158 +874,6 @@
         "padding-block-end": 0
       }
     },
-<<<<<<< HEAD
-    "section_7rF8BL": {
-      "type": "section",
-      "blocks": {
-        "video_dU3ML8": {
-          "type": "video",
-          "name": "t:names.video",
-          "settings": {
-            "source": "uploaded",
-            "video": "{{ closest.product.metafields.custom.video.value }}",
-            "video_url": "",
-            "video_autoplay": true,
-            "video_loop": true,
-            "product_video": true,
-            "alt": "",
-            "custom_width": 100,
-            "custom_width_mobile": 100,
-            "aspect_ratio": "16/9",
-            "border": "none",
-            "border_width": 1,
-            "border_opacity": 100,
-            "border_radius": 0,
-            "padding-block-start": 0,
-            "padding-block-end": 0,
-            "padding-inline-start": 0,
-            "padding-inline-end": 0
-          },
-          "blocks": {}
-        },
-        "group_kWAXJR": {
-          "type": "group",
-          "name": "Caption",
-          "disabled": true,
-          "settings": {
-            "link": "",
-            "open_in_new_tab": false,
-            "content_direction": "row",
-            "vertical_on_mobile": true,
-            "horizontal_alignment": "space-between",
-            "vertical_alignment": "flex-end",
-            "align_baseline": true,
-            "horizontal_alignment_flex_direction_column": "flex-start",
-            "vertical_alignment_flex_direction_column": "center",
-            "gap": 12,
-            "width": "fill",
-            "custom_width": 100,
-            "width_mobile": "fill",
-            "custom_width_mobile": 100,
-            "height": "fit",
-            "custom_height": 100,
-            "inherit_color_scheme": true,
-            "color_scheme": "",
-            "background_media": "none",
-            "video_position": "cover",
-            "background_image_position": "cover",
-            "border": "none",
-            "border_width": 1,
-            "border_opacity": 100,
-            "border_radius": 0,
-            "toggle_overlay": false,
-            "overlay_color": "#00000026",
-            "overlay_style": "solid",
-            "gradient_direction": "to top",
-            "padding-block-start": 0,
-            "padding-block-end": 0,
-            "padding-inline-start": 0,
-            "padding-inline-end": 0
-          },
-          "blocks": {
-            "text_dhdH84": {
-              "type": "text",
-              "name": "t:names.text",
-              "settings": {
-                "text": "<p>Take a look behind the scenes of our latest product launch.</p>",
-                "width": "fit-content",
-                "max_width": "normal",
-                "alignment": "left",
-                "type_preset": "rte",
-                "font": "var(--font-body--family)",
-                "font_size": "1rem",
-                "line_height": "normal",
-                "letter_spacing": "normal",
-                "case": "none",
-                "wrap": "pretty",
-                "color": "var(--color-foreground)",
-                "background": false,
-                "background_color": "#00000026",
-                "corner_radius": 0,
-                "padding-block-start": 0,
-                "padding-block-end": 0,
-                "padding-inline-start": 0,
-                "padding-inline-end": 0
-              },
-              "blocks": {}
-            },
-            "button_iae8w6": {
-              "type": "button",
-              "name": "t:names.button",
-              "settings": {
-                "label": "Discover the collection",
-                "link": "shopify://collections/all",
-                "open_in_new_tab": false,
-                "style_class": "link",
-                "width": "fit-content",
-                "custom_width": 100,
-                "width_mobile": "fit-content",
-                "custom_width_mobile": 100
-              },
-              "blocks": {}
-            }
-          },
-          "block_order": [
-            "text_dhdH84",
-            "button_iae8w6"
-          ]
-        }
-      },
-      "block_order": [
-        "video_dU3ML8",
-        "group_kWAXJR"
-      ],
-      "name": "Video Customizar",
-      "settings": {
-        "content_direction": "column",
-        "vertical_on_mobile": true,
-        "horizontal_alignment": "flex-start",
-        "vertical_alignment": "center",
-        "align_baseline": false,
-        "horizontal_alignment_flex_direction_column": "flex-start",
-        "vertical_alignment_flex_direction_column": "center",
-        "gap": 16,
-        "section_width": "page-width",
-        "section_height": "",
-        "section_height_custom": 50,
-        "color_scheme": "",
-        "background_media": "none",
-        "video_position": "cover",
-        "background_image_position": "cover",
-        "border": "none",
-        "border_width": 1,
-        "border_opacity": 100,
-        "border_radius": 0,
-        "toggle_overlay": false,
-        "overlay_color": "#00000026",
-        "overlay_style": "solid",
-        "gradient_direction": "to top",
-        "padding-block-start": 32,
-        "padding-block-end": 32
-      }
-    },
-=======
->>>>>>> 02c24135
     "custom_liquid_gcUDFt": {
       "type": "custom-liquid",
       "name": "Gumlet",
@@ -1344,6 +1192,7 @@
             "video_url": "",
             "video_autoplay": true,
             "video_loop": true,
+            "product_video": true,
             "alt": "",
             "custom_width": 100,
             "custom_width_mobile": 100,
